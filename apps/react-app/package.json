--- conflicted
+++ resolved
@@ -1,29 +1,24 @@
 {
-  "name": "react-app",
+  "name": "svelte-app",
   "private": true,
   "version": "1.0.0",
   "type": "module",
   "scripts": {
     "dev": "vite",
-    "build": "tsc && vite build"
+    "build": "vite build"
   },
   "dependencies": {
     "@mosaic-tanstack/core": "workspace:*",
-    "@mosaic-tanstack/react": "workspace:*",
-    "@tanstack/react-table": "^8.17.3",
-    "@tanstack/react-virtual": "^3.5.0",
-    "react": "^18.2.0",
-    "react-dom": "^18.2.0",
+    "@mosaic-tanstack/svelte": "workspace:*",
+    "@tanstack/svelte-table": "^8.17.3",
+    "@tanstack/svelte-virtual": "^3.5.0",
+    "svelte": "^4.2.17",
     "@uwdata/vgplot": "^0.20.1",
     "@uwdata/mosaic-core": "^0.20.1",
-<<<<<<< HEAD
     "@uwdata/mosaic-sql": "^0.20.1",
     "d3": "^7.9.0"
   },
   "devDependencies": {
     "@types/d3": "^7.4.3"
-=======
-    "@uwdata/mosaic-sql": "^0.20.1"
->>>>>>> 3024efe2
   }
 }